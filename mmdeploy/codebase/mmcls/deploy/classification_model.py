# Copyright (c) OpenMMLab. All rights reserved.
from typing import Any, List, Optional, Sequence, Union

import numpy as np
import torch
from mmengine import Config
from mmengine.model import BaseDataPreprocessor
from mmengine.registry import Registry
from mmengine.structures import BaseDataElement
from torch import nn

from mmdeploy.codebase.base import BaseBackendModel
from mmdeploy.utils import (Backend, get_backend, get_codebase_config,
                            get_root_logger, load_config)

__BACKEND_MODEL = Registry('backend_classifiers')


@__BACKEND_MODEL.register_module('end2end')
class End2EndModel(BaseBackendModel):
    """End to end model for inference of classification.

    Args:
        backend (Backend): The backend enum, specifying backend type.
        backend_files (Sequence[str]): Paths to all required backend files(e.g.
            '.onnx' for ONNX Runtime, '.param' and '.bin' for ncnn).
        device (str): A string represents device type.
        class_names (Sequence[str]): A list of string specifying class names.
        deploy_cfg (str | Config): Deployment config file or loaded Config
            object.
    """

<<<<<<< HEAD
    def __init__(self,
                 backend: Backend,
                 backend_files: Sequence[str],
                 device: str,
                 deploy_cfg: Union[str, Config] = None,
                 data_preprocessor: Optional[Union[dict, nn.Module]] = None):
        super(End2EndModel, self).__init__(
            deploy_cfg=deploy_cfg, data_preprocessor=data_preprocessor)
        self.deploy_cfg = deploy_cfg
        self._init_wrapper(
            backend=backend, backend_files=backend_files, device=device)
        self.device = device
=======
    def __init__(
        self,
        backend: Backend,
        backend_files: Sequence[str],
        device: str,
        class_names: Sequence[str],
        deploy_cfg: Union[str, mmcv.Config] = None,
        **kwargs,
    ):
        super(End2EndModel, self).__init__(deploy_cfg=deploy_cfg)
        self.CLASSES = class_names
        self.deploy_cfg = deploy_cfg
        self._init_wrapper(
            backend=backend,
            backend_files=backend_files,
            device=device,
            **kwargs)
>>>>>>> ea7706cb

    def _init_wrapper(self, backend: Backend, backend_files: Sequence[str],
                      device: str, **kwargs):
        output_names = self.output_names
        self.wrapper = BaseBackendModel._build_wrapper(
            backend=backend,
            backend_files=backend_files,
            device=device,
            input_names=[self.input_name],
            output_names=output_names,
            deploy_cfg=self.deploy_cfg,
            **kwargs)

    def forward(self,
                inputs: torch.Tensor,
                data_samples: Optional[List[BaseDataElement]] = None,
                mode: str = 'predict') -> Any:
        """Run forward inference.

        Args:
            img (List[torch.Tensor]): A list contains input image(s)
                in [N x C x H x W] format.
            *args: Other arguments.
            **kwargs: Other key-pair arguments.

        Returns:
            list: A list contains predictions.
        """
        assert mode == 'predict', \
            'Backend model only support mode==predict,' f' but get {mode}'
        if inputs.device != torch.device(self.device):
            get_root_logger().warning(f'expect input device {self.device}'
                                      f' but get {inputs.device}.')
        inputs = inputs.to(self.device)
        cls_score = self.wrapper({self.input_name:
                                  inputs})[self.output_names[0]]

        from mmcls.models.heads.cls_head import ClsHead
        predict = ClsHead._get_predictions(
            None, cls_score, data_samples=data_samples)

        return predict


@__BACKEND_MODEL.register_module('sdk')
class SDKEnd2EndModel(End2EndModel):
    """SDK inference class, converts SDK output to mmcls format."""

    def forward(self,
                inputs: Sequence[torch.Tensor],
                data_samples: Optional[List[BaseDataElement]] = None,
                mode: str = 'predict',
                *args,
                **kwargs) -> list:
        """Run forward inference.

        Args:
            img (List[torch.Tensor]): A list contains input image(s)
                in [C x H x W] format.
            *args: Other arguments.
            **kwargs: Other key-pair arguments.

        Returns:
            list: A list contains predictions.
        """
<<<<<<< HEAD
        cls_score = []
        for input in inputs:
            pred = self.wrapper.invoke(
                input.permute(1, 2, 0).contiguous().detach().cpu().numpy())
            pred = np.array(pred, dtype=np.float32)
            pred = pred[np.argsort(pred[:, 0])][np.newaxis, :, 1]
            cls_score.append(torch.from_numpy(pred).to(self.device))

        cls_score = torch.cat(cls_score, 0)
        from mmcls.models.heads.cls_head import ClsHead
        predict = ClsHead._get_predictions(
            None, cls_score, data_samples=data_samples)
        return predict


def build_classification_model(
        model_files: Sequence[str],
        model_cfg: Union[str, Config],
        deploy_cfg: Union[str, Config],
        device: str,
        data_preprocessor: Optional[Union[Config,
                                          BaseDataPreprocessor]] = None,
        **kwargs):
=======

        pred = self.wrapper.invoke(img[0].contiguous().detach().cpu().numpy())
        pred = np.array(pred, dtype=np.float32)
        return pred[np.argsort(pred[:, 0])][np.newaxis, :, 1]


@__BACKEND_MODEL.register_module('rknn')
class RKNNEnd2EndModel(End2EndModel):
    """RKNN inference class, converts RKNN output to mmcls format."""

    def forward_test(self, imgs: torch.Tensor, *args, **kwargs) -> \
            List[np.ndarray]:
        """The interface for forward test.

        Args:
            imgs (torch.Tensor): Input image(s) in [N x C x H x W] format.

        Returns:
            List[np.ndarray]: A list of classification prediction.
        """
        outputs = self.wrapper({self.input_name: imgs})
        outputs = [out.numpy() for out in outputs]
        return outputs


def get_classes_from_config(model_cfg: Union[str, mmcv.Config]):
    """Get class name from config.

    Args:
        model_cfg (str | mmcv.Config): Input model config file or
            Config object.

    Returns:
        list[str]: A list of string specifying names of different class.
    """
    from mmcls.datasets import DATASETS

    module_dict = DATASETS.module_dict
    model_cfg = load_config(model_cfg)[0]
    data_cfg = model_cfg.data

    def _get_class_names(dataset_type: str):
        dataset = data_cfg.get(dataset_type, None)
        if (not dataset) or (dataset.type not in module_dict):
            return None

        module = module_dict[dataset.type]
        if module.CLASSES is not None:
            return module.CLASSES
        return module.get_classes(dataset.get('classes', None))

    class_names = None
    for dataset_type in ['val', 'test', 'train']:
        class_names = _get_class_names(dataset_type)
        if class_names is not None:
            break

    if class_names is None:
        logger = get_root_logger()
        logger.warning(f'Use generated class names, because \
            it failed to parse CLASSES from config: {data_cfg}')
        num_classes = model_cfg.model.head.num_classes
        class_names = [str(i) for i in range(num_classes)]
    return class_names


def build_classification_model(model_files: Sequence[str],
                               model_cfg: Union[str, mmcv.Config],
                               deploy_cfg: Union[str, mmcv.Config],
                               device: str, **kwargs):
>>>>>>> ea7706cb
    """Build classification model for different backend.

    Args:
        model_files (Sequence[str]): Input model file(s).
        model_cfg (str | Config): Input model config file or Config
            object.
        deploy_cfg (str | Config): Input deployment config file or
            Config object.
        device (str):  Device to input model.
        data_preprocessor (BaseDataPreprocessor | Config): The data
            preprocessor of the model.

    Returns:
        BaseBackendModel: Classifier for a configured backend.
    """
    # load cfg if necessary
    deploy_cfg, model_cfg = load_config(deploy_cfg, model_cfg)

    backend = get_backend(deploy_cfg)
    model_type = get_codebase_config(deploy_cfg).get('model_type', 'end2end')

    backend_classifier = __BACKEND_MODEL.build(
        dict(
            type=model_type,
            backend=backend,
            backend_files=model_files,
            device=device,
            deploy_cfg=deploy_cfg,
            data_preprocessor=data_preprocessor,
            **kwargs))

    return backend_classifier<|MERGE_RESOLUTION|>--- conflicted
+++ resolved
@@ -30,38 +30,22 @@
             object.
     """
 
-<<<<<<< HEAD
     def __init__(self,
                  backend: Backend,
                  backend_files: Sequence[str],
                  device: str,
                  deploy_cfg: Union[str, Config] = None,
-                 data_preprocessor: Optional[Union[dict, nn.Module]] = None):
+                 data_preprocessor: Optional[Union[dict, nn.Module]] = None,
+                 **kwargs):
         super(End2EndModel, self).__init__(
             deploy_cfg=deploy_cfg, data_preprocessor=data_preprocessor)
-        self.deploy_cfg = deploy_cfg
-        self._init_wrapper(
-            backend=backend, backend_files=backend_files, device=device)
-        self.device = device
-=======
-    def __init__(
-        self,
-        backend: Backend,
-        backend_files: Sequence[str],
-        device: str,
-        class_names: Sequence[str],
-        deploy_cfg: Union[str, mmcv.Config] = None,
-        **kwargs,
-    ):
-        super(End2EndModel, self).__init__(deploy_cfg=deploy_cfg)
-        self.CLASSES = class_names
         self.deploy_cfg = deploy_cfg
         self._init_wrapper(
             backend=backend,
             backend_files=backend_files,
             device=device,
             **kwargs)
->>>>>>> ea7706cb
+        self.device = device
 
     def _init_wrapper(self, backend: Backend, backend_files: Sequence[str],
                       device: str, **kwargs):
@@ -127,7 +111,6 @@
         Returns:
             list: A list contains predictions.
         """
-<<<<<<< HEAD
         cls_score = []
         for input in inputs:
             pred = self.wrapper.invoke(
@@ -141,21 +124,6 @@
         predict = ClsHead._get_predictions(
             None, cls_score, data_samples=data_samples)
         return predict
-
-
-def build_classification_model(
-        model_files: Sequence[str],
-        model_cfg: Union[str, Config],
-        deploy_cfg: Union[str, Config],
-        device: str,
-        data_preprocessor: Optional[Union[Config,
-                                          BaseDataPreprocessor]] = None,
-        **kwargs):
-=======
-
-        pred = self.wrapper.invoke(img[0].contiguous().detach().cpu().numpy())
-        pred = np.array(pred, dtype=np.float32)
-        return pred[np.argsort(pred[:, 0])][np.newaxis, :, 1]
 
 
 @__BACKEND_MODEL.register_module('rknn')
@@ -177,52 +145,14 @@
         return outputs
 
 
-def get_classes_from_config(model_cfg: Union[str, mmcv.Config]):
-    """Get class name from config.
-
-    Args:
-        model_cfg (str | mmcv.Config): Input model config file or
-            Config object.
-
-    Returns:
-        list[str]: A list of string specifying names of different class.
-    """
-    from mmcls.datasets import DATASETS
-
-    module_dict = DATASETS.module_dict
-    model_cfg = load_config(model_cfg)[0]
-    data_cfg = model_cfg.data
-
-    def _get_class_names(dataset_type: str):
-        dataset = data_cfg.get(dataset_type, None)
-        if (not dataset) or (dataset.type not in module_dict):
-            return None
-
-        module = module_dict[dataset.type]
-        if module.CLASSES is not None:
-            return module.CLASSES
-        return module.get_classes(dataset.get('classes', None))
-
-    class_names = None
-    for dataset_type in ['val', 'test', 'train']:
-        class_names = _get_class_names(dataset_type)
-        if class_names is not None:
-            break
-
-    if class_names is None:
-        logger = get_root_logger()
-        logger.warning(f'Use generated class names, because \
-            it failed to parse CLASSES from config: {data_cfg}')
-        num_classes = model_cfg.model.head.num_classes
-        class_names = [str(i) for i in range(num_classes)]
-    return class_names
-
-
-def build_classification_model(model_files: Sequence[str],
-                               model_cfg: Union[str, mmcv.Config],
-                               deploy_cfg: Union[str, mmcv.Config],
-                               device: str, **kwargs):
->>>>>>> ea7706cb
+def build_classification_model(
+        model_files: Sequence[str],
+        model_cfg: Union[str, Config],
+        deploy_cfg: Union[str, Config],
+        device: str,
+        data_preprocessor: Optional[Union[Config,
+                                          BaseDataPreprocessor]] = None,
+        **kwargs):
     """Build classification model for different backend.
 
     Args:
